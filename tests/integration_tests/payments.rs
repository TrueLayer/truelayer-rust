--- conflicted
+++ resolved
@@ -8,17 +8,10 @@
         payments::{
             AccountIdentifier, AdditionalInputType, AuthorizationFlow, AuthorizationFlowActions,
             AuthorizationFlowNextAction, AuthorizationFlowResponseStatus, Beneficiary,
-<<<<<<< HEAD
-            ConsentSupported, CreatePaymentRequest, CreatePaymentUserRequest, Currency,
-            FailureStage, FormSupported, PaymentMethodRequest, PaymentStatus,
+            ConsentSupported, CreatePaymentRequest, CreatePaymentStatus, CreatePaymentUserRequest,
+            Currency, FailureStage, FormSupported, PaymentMethodRequest, PaymentStatus,
             ProviderSelectionRequest, ProviderSelectionSupported, RedirectSupported,
             StartAuthorizationFlowRequest, StartAuthorizationFlowResponse, SubmitFormActionRequest,
-=======
-            CreatePaymentRequest, CreatePaymentStatus, CreatePaymentUserRequest, Currency,
-            FailureStage, FormSupported, PaymentMethod, PaymentStatus, ProviderSelection,
-            ProviderSelectionSupported, RedirectSupported, StartAuthorizationFlowRequest,
-            StartAuthorizationFlowResponse, SubmitFormActionRequest,
->>>>>>> ca5ca91e
             SubmitProviderReturnParametersRequest, SubmitProviderReturnParametersResponseResource,
             SubmitProviderSelectionActionRequest,
         },
