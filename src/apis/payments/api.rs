--- conflicted
+++ resolved
@@ -372,16 +372,11 @@
             .create(&CreatePaymentRequest {
                 amount_in_minor: 100,
                 currency: Currency::Gbp,
-<<<<<<< HEAD
                 payment_method: PaymentMethodRequest::BankTransfer {
-                    provider_selection: ProviderSelectionRequest::UserSelected { filter: None },
-=======
-                payment_method: PaymentMethod::BankTransfer {
-                    provider_selection: ProviderSelection::UserSelected {
+                    provider_selection: ProviderSelectionRequest::UserSelected {
                         filter: None,
                         preferred_scheme_ids: Some(vec!["faster_payments_service".to_string()]),
                     },
->>>>>>> 83608a76
                     beneficiary: Beneficiary::MerchantAccount {
                         merchant_account_id: "merchant-account-id".to_string(),
                         account_holder_name: None,
@@ -748,12 +743,9 @@
             PaymentMethod::BankTransfer {
                 provider_selection: ProviderSelection::UserSelected {
                     filter: None,
-<<<<<<< HEAD
+                    preferred_scheme_ids: None,
                     provider_id: None,
                     scheme_id: None
-=======
-                    preferred_scheme_ids: None
->>>>>>> 83608a76
                 },
                 beneficiary: Beneficiary::MerchantAccount {
                     merchant_account_id: "merchant-account-id".to_string(),
