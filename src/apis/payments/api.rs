--- conflicted
+++ resolved
@@ -284,17 +284,11 @@
             auth::Credentials,
             payments::{
                 AdditionalInputType, AuthorizationFlowNextAction, AuthorizationFlowResponseStatus,
-<<<<<<< HEAD
-                Beneficiary, ConsentSupported, CountryCode, CreatePaymentUserRequest, Currency,
-                FailureStage, FormSupported, PaymentMethod, PaymentMethodRequest, PaymentStatus,
-                Provider, ProviderSelection, ProviderSelectionRequest, ProviderSelectionSupported,
-                RedirectSupported, SubmitProviderReturnParametersResponseResource, User,
-=======
-                Beneficiary, CountryCode, CreatePaymentStatus, CreatePaymentUserRequest, Currency,
-                FailureStage, FormSupported, PaymentMethod, PaymentStatus, Provider,
-                ProviderSelection, ProviderSelectionSupported, RedirectSupported,
+                Beneficiary, ConsentSupported, CountryCode, CreatePaymentStatus,
+                CreatePaymentUserRequest, Currency, FailureStage, FormSupported, PaymentMethod,
+                PaymentMethodRequest, PaymentStatus, Provider, ProviderSelection,
+                ProviderSelectionRequest, ProviderSelectionSupported, RedirectSupported,
                 SubmitProviderReturnParametersResponseResource, User,
->>>>>>> ca5ca91e
             },
         },
         authenticator::Authenticator,
